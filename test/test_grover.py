--- conflicted
+++ resolved
@@ -30,26 +30,18 @@
 class TestGrover(QiskitAquaTestCase):
 
     @parameterized.expand([
-<<<<<<< HEAD
         ['test_grover_tiny.cnf', False, 1, 'basic'],
         ['test_grover_tiny.cnf', False, 1, 'advanced'],
         ['test_grover.cnf', False, 2, 'basic'],
         ['test_grover.cnf', False, 2, 'advanced'],
-        ['test_grover_no_solution.cnf', True, None, 'basic'],
-        ['test_grover_no_solution.cnf', True, None, 'advanced'],
+        ['test_grover_no_solution.cnf', True, 1, 'basic'],
+        ['test_grover_no_solution.cnf', True, 1, 'advanced'],
     ])
     def test_grover(self, input_file, incremental=True, num_iterations=1, cnx_mode='basic'):
-=======
-        ['test_grover_tiny.cnf', False, 1],
-        ['test_grover.cnf', False, 2],
-        ['test_grover_no_solution.cnf', True, 1],
-    ])
-    def test_grover(self, input_file, incremental=True, num_iterations=1):
         input_file = self._get_resource_path(input_file)
         # get ground-truth
         with open(input_file) as f:
             buf = f.read()
->>>>>>> 3e5282fb
         if incremental:
             self.log.debug('Testing incremental Grover search on SAT problem instance: \n{}'.format(
                 buf,
@@ -67,20 +59,10 @@
             ])[::-1]
             for s in header.split('solutions:' if header.find('solutions:') >= 0 else 'solution:')[-1].split(',')
         ]
-<<<<<<< HEAD
-        sat_oracle = get_oracle_instance('SAT')
-        with open(input_file) as f:
-            sat_oracle.init_args(f.read(), cnx_mode=cnx_mode)
-
-        grover = get_algorithm_instance('Grover')
-        grover.setup_quantum_backend(backend='local_qasm_simulator', shots=100)
-        grover.init_args(sat_oracle, num_iterations=num_iterations, incremental=incremental, cnx_mode=cnx_mode)
-=======
         backend = Aer.get_backend('qasm_simulator')
         sat_oracle = SAT(buf)
-        grover = Grover(sat_oracle, num_iterations=num_iterations, incremental=incremental)
+        grover = Grover(sat_oracle, num_iterations=num_iterations, incremental=incremental, cnx_mode=cnx_mode)
         quantum_instance = QuantumInstance(backend, shots=100)
->>>>>>> 3e5282fb
 
         ret = grover.run(quantum_instance)
 
